meta:
  title: DUCK Rulebase
  description:
  version: 0.51
  id: 123   # hack, until the user can select the rulebase with the user interface.

language:
  action/2: action(%s,%s)
  compatiblePurpose/2: compatiblePurpose(%s,%s)
#   notCompatiblePurpse/2: notCompatiblePurpose(%s,%s)
  notConsentRequired/1: notConsentRequired(%s)
  consentRequired/1: consentRequired(%s)
  dataCategory/2: dataCategory(%s,%s)
  dataUseStatement/1: dataUseStatement(%s)
  docConsentRequired/0: docConsentRequired
  notDocConsentRequired/0: notDocConsentRequired
  duplicate/2: duplicate(%s,%s)
  equivalentScope/2: equivalentScope(%s,%s)
  extendsScope/2: extendsScope(%s,%s)
  greaterScope/2: greaterScope(%s,%s)
  id/2: id(%s,%s)
  kindOf/2: kindOf(%s,%s)
  lesserScope/2: lesserScope(%s,%s)
  li/1: li(%s)
  notLi/1: notLi(%s)
  pii/1: pii(%s)
  notPii/1: notPii(%s)
  passive/2: passive(%s,%t)
  partOf/2: partOf(%s,%s)
  qualifier/2: qualifier(%s,%s)
  resultScope/2: resultScope(%s,%s)
  smallerOrEqualScope/2: smallerOrEqualScope(%s,%s)
  scope/2: scope(%s,%s)
  sourceScope/2: sourceScope(%s,%s)
  useScope/2: useScope(%s,%s)


issue_schemes:
#  compatiblePurpose: [compatiblePurpose(S), notCompatiblePurpose(S)]
  consent: [consentRequired(S), notConsentRequired(S)]
  docConsent: [docConsentRequired, notDocConsentRequired]
  li: [li(S), notLi(S)]
  pii: [pii(S), notPii(S)]

argument_schemes:

  - id: selectors
    variables: [UseScope,Qualifier,DataCategory,SourceScope,Action,ResultScope,ID,Passive]
    premises:
      - dataUseStatement(dus(UseScope,Qualifier,DataCategory,SourceScope,Action,ResultScope,ID,Passive))
    conclusions:
      - useScope(dus(UseScope,Qualifier,DataCategory,SourceScope,Action,ResultScope,ID,Passive),UseScope)
      - qualifier(dus(UseScope,Qualifier,DataCategory,SourceScope,Action,ResultScope,ID,Passive),Qualifier)
      - dataCategory(dus(UseScope,Qualifier,DataCategory,SourceScope,Action,ResultScope,ID,Passive),DataCategory)
      - sourceScope(dus(UseScope,Qualifier,DataCategory,SourceScope,Action,ResultScope,ID,Passive),SourceScope)
      - action(dus(UseScope,Qualifier,DataCategory,SourceScope,Action,ResultScope,ID,Passive),Action)
      - resultScope(dus(UseScope,Qualifier,DataCategory,SourceScope,Action,ResultScope,ID,Passive),ResultScope)
      - id(dus(UseScope,Qualifier,DataCategory,SourceScope,Action,ResultScope,ID,Passive),ID)
      - passive(dus(UseScope,Qualifier,DataCategory,SourceScope,Action,ResultScope,ID,Passive),Passive)

  # kindOf Rules

  - id: kindOfTransitivity
    variables: [X,Y,Z]
    premises:
      - kindOf(X,Y)
      - kindOf(Y,Z)
    conclusions:
      - kindOf(X,Z)

  # partOf Rules
  
  - id: partOfTransitivity
    variables: [X,Y,Z]
    premises:
      - partOf(X,Y)
      - partOf(Y,Z)
    conclusions:
      - partOf(X,Z)

  # Data Qualifier Rules

  - id: qualifier1
    variables: [S]
    premises:
      - qualifier(S,identified_data)
    conclusions:
      - qualifier(S,unqualified_or_identified)

  - id: qualifier2
    variables: [S]
    premises:
      - qualifier(S,unqualified)  # ToDo: not yet in the taxonomy
    conclusions:
      - qualifier(S,unqualified_or_identified)

  # Scope Rules
  # Wider scopes include narrower scopes, expect for third_party items, which
  # independent scope.  For example, the service scope includes
  # the capability scope.
  
  - id: scope1
    variables: [S]
    premises:
      - scope(S,csp_products)
    conclusions:
      - scope(S,csp_services)

  - id: scope2
    variables: [S]
    premises:
      - scope(S,csp_services)
    conclusions:
      - scope(S,services_agreement)

  - id: scope3
    variables: [S]
    premises:
      - scope(S,services_agreement)
    conclusions:
      - scope(S,service)

  - id: scope4
    variables: [S]
    premises:
      - scope(S,service)
    conclusions:
      - scope(S,cability)

  # Data Category Rules

  - id: category0
    variables: [S,X,Y]
    premises:
      - dataCategory(S,X)
      - kindOf(X,Y)
    conclusions:
      - dataCategory(S,Y)
      
  - id: category1
    conclusions:
      - kindOf(derived_data_user_telemetry,derived_data_user)

  - id: category2
    conclusions:
      - kindOf(derived_data_user_connectivity,derived_data_user)

  - id: category3
    conclusions:
      - kindOf(derived_data_user_usage,derived_data_user)

  - id: category4
    conclusions:
      - kindOf(derived_data_user_demographic,derived_data_user)

  - id: category5
    conclusions:
      - kindOf(derived_data_user_profiling,derived_data_user)

  - id: category6
    conclusions:
      - kindOf(derived_data_user_content,derived_data_user)

  - id: category7
    conclusions:
      - kindOf(derived_data_user_browsing,derived_data_user)

  - id: category8
    conclusions:
      - kindOf(derived_data_user_search,derived_data_user)

  - id: category9
    conclusions:
      - kindOf(derived_data_user_location,derived_data_user)

  - id: category10
    conclusions:
      - kindOf(derived_data_user_social,derived_data_user)

  - id: category11
    conclusions:
      - kindOf(derived_data_user_biometric,derived_data_user)

  - id: category12
    conclusions:
      - kindOf(derived_data_user_contact,derived_data_user)

  - id: category13
    conclusions:
      - kindOf(derived_data_user_environmental,derived_data_user)

  - id: category14
    conclusions:
      - kindOf(customer_content_credentials,customer_content)

  - id: category15
    conclusions:
      - kindOf(customer_content_contact,customer_content)

  - id: category16
    conclusions:
      - kindOf(customer_content_health,customer_content)  

  - id: category17
    conclusions:
      - kindOf(customer_content_genetic,customer_content) 

  - id: category18
    conclusions:
      - kindOf(customer_content_biometric,customer_content) 

  - id: category19
    conclusions:
      - kindOf(customer_content_children,customer_content) 

  - id: category20
    conclusions:
      - kindOf(customer_content_opinions,customer_content) 

  - id: category21
    conclusions:
      - kindOf(customer_content_financial,customer_content) 

  - id: category22
    conclusions:
      - kindOf(derived_data_user,derived_data)

  - id: category23
    conclusions:
      - kindOf(derived_data_organization,derived_data)

  - id: category24
    conclusions:
      - kindOf(provider_data_authentication,provider_data)  

  - id: category25
    conclusions:
      - kindOf(provider_data_operations,provider_data) 

  - id: category26
    conclusions:
      - kindOf(account_data_customer,account_data)

  - id: category27
    conclusions:
      - kindOf(account_data_payment,account_data)

  # Action Rules

  - id: action0
    variables: [S,X,Y]
    premises:
      - action(S,X)
      - kindOf(X,Y)
    conclusions:
      - action(S,Y)
      
  - id: action1
    conclusions:
      - kindOf(market,market_advertise_promote) # To Do: Not in taxonomy

  - id: action2
    conclusions:
      - kindOf(advertise,market_advertise_promote) # To Do: Not in taxonomy

  - id: action3
    conclusions:
      - kindOf(promote,market_advertise_promote) # To Do: Not in taxonomy

  - id: action4
    conclusions:
      - kindOf(market_contextual,market)

  - id: action5
    conclusions:
      - kindOf(market_personalization,market)

  - id: action6
    conclusions:
      - kindOf(advertise_contextual,advertise)

  - id: action7
    conclusions:
      - kindOf(advertise_personalization,advertise)      

  - id: action8
    conclusions:
      - kindOf(promote_contextual,promote)

  - id: action9
    conclusions:
      - kindOf(promote_personalization,promote)        

  - id: action10
    conclusions:
      - kindOf(share_provide,share)            
      
  # docConsent Rules
  
  - id: docConsent1 # default
    weight:
       constant: 0.1   
    conclusions:
      - notDocConsentRequired

  - id: docConsent2
    meta:
       comment: >
          A data use document does require informed consent
          if any of its data use statements requires informed consent.
    variables: [S]
    premises:
      - consentRequired(S)
    conclusions:
      - docConsentRequired

  # PII Rules

  - id: pii0  # default rule
    weight:
      constant: 0.1 
    variables: [S]
    premises:
      - dataUseStatement(S)
    conclusions:
      - pii(S)

  # - id: pii1
  #   variables: [S]
  #   premises:
  #     - qualifier(S,unqualified_or_identified)
  #   conclusions:
  #     - pii(S)
  #   exceptions:
  #     - dataCategory(S,provider_data_operations)

  # - id: pii2
  #   variables: [S]
  #   premises:
  #     - qualifier(S,pseudonymized_data)
  #   conclusions:
  #     - pii(S)
  #   exceptions:
  #     - dataCategory(S,derived_data_organization)
      
  - id: pii3
    variables: [S]
    premises:
      - qualifier(S,unlinked_data)  
    conclusions:
      - notPii(S)

  - id: pii4
    variables: [S]
    premises:
      - qualifier(S,anonymized_data)  
    conclusions:
      - notPii(S)

  - id: pii5
    variables: [S]
    premises:
      - qualifier(S,aggregated_data)  
    conclusions:
      - notPii(S)

  - id: pii6
    variables: [S]
    premises:
      - qualifier(S,pseudonymized_data)
      - dataCategory(S,derived_data_organization)
    conclusions:
      - notPii(S)

  - id: pii7
    variables: [S]
    premises:
      - qualifier(S,pseudonymized_data)
      - dataCategory(S,provider_data_authentication) 
    conclusions:
      - notPii(S)

  - id: pii8
    variables: [S]
    premises:
      - qualifier(S,unqualified_or_identified)
      - dataCategory(S,derived_data_organization)
    conclusions:
      - notPii(S)

  - id: pii9
    variables: [S]
    premises:
      - qualifier(S,unqualified_or_identified)
      - dataCategory(S,provider_data_authentication)  
    conclusions:
      - notPii(S)

  # - id: pii10
  #   variables: [S]
  #   premises:
  #     - qualifier(S,unqualified)  # ToDo: not yet in the taxonomy file!
  #     - dataCategory(S,customer_content_credentials)
  #   conclusions:
  #    - pii(S)    

  - id: pii11
    variables: [S]
    premises:
      - qualifier(S,unqualified)  # ToDo: not yet in the taxonomy file!
      - dataCategory(S,derived_data_organization)
    conclusions:
      - notPii(S)

  - id: pii12
    variables: [S]
    premises:
      - qualifier(S,unqualified)  # ToDo: not yet in the taxonomy file!
      - dataCategory(S,provider_data_authentication) 
    conclusions:
      - notPii(S)        

  # Legitimate Interest (LI) Rules

  - id: li0  # default rule
    weight:
      constant: 0.1 
    variables: [S]
    premises:
      - dataUseStatement(S)
    conclusions:
      - notLi(S)

  - id: li1
    variables: [S]
    premises:
      - action(S,provide)
      - resultScope(S,capability)
    conclusions:
      - li(S)  

  - id: li2
    variables: [S]
    premises:
      - action(S,provide)
      - resultScope(S,service) 
    conclusions:
      - li(S)
      
  - id: li3
    variables: [S]
    premises:
      - action(S,improve)
      - resultScope(S,capability) 
    conclusions:
      - li(S)
      
  - id: li4
    variables: [S]
    premises:
      - action(S,improve)
      - resultScope(S,service)
    conclusions:
      - li(S)

  - id: li5
    variables: [S]
    premises:
      - action(S,improve)
      - resultScope(S,services_agreement) 
    conclusions:
      - li(S)

  - id: li6
    variables: [S]
    premises:
      - action(S,improve)
      - resultScope(S,csp_services)
    conclusions:
      - li(S)

  - id: li7
    variables: [S]
    premises:
      - action(S,improve)
      - resultScope(S,csp_products)
    conclusions:
      - li(S)

  - id: li8
    variables: [S]
    premises:
      - action(S,personalize)
      - resultScope(S,capability)
    conclusions:
      - li(S)

  - id: li9
    variables: [S]
    premises:
      - action(S,personalize)
      - resultScope(S,service)
    conclusions:
      - li(S)

  - id: li10
    variables: [S]
    premises:
      - action(S,upgrades)
      - resultScope(S,capability)
    conclusions:
      - li(S)
      
  - id: li11
    variables: [S]
    premises:
      - action(S,upgrades)
      - resultScope(S,service)
    conclusions:
      - li(S)

  - id: li12
    variables: [S]
    premises:
      - action(S,upgrades)
      - resultScope(S,services_agreement)
    conclusions:
      - li(S)

  - id: li13
    variables: [S]
    premises:
      - action(S,market_advertise_promote)
      - resultScope(S,capability)
    conclusions:
      - li(S)

  - id: li14
    variables: [S]
    premises:
      - action(S,market_advertise_promote)
      - resultScope(S,service)
    conclusions:
      - li(S)


  # equivalentScope Rules

  - id: equivalentScope0
    variables: [S1,S2,S]
    premises:
      - resultScope(S1,S)
      - resultScope(S2,S)
    conclusions:
      - equivalentScope(S1,S2)

  - id: equivalentScope1
    variables: [S1,S2]
    premises:
      - resultScope(S1,capability)
      - resultScope(S2,service)
    conclusions:
      - equivalentScope(S1,S2)
      
  - id: equivalentScope2
    variables: [S1,S2]
    premises:
      - resultScope(S1,services_agreement)
      - resultScope(S2,csp_services)
    conclusions:
      - equivalentScope(S1,S2)
      
  - id: equivalentScope3
    variables: [S1,S2]
    premises:
      - resultScope(S1,third_party_partners)
      - resultScope(S2,third_party_services) 
    conclusions:
      - equivalentScope(S1,S2)

  - id: equivalentScope4
    variables: [S1,S2]
    premises:
      - resultScope(S1,third_party_services) 
      - resultScope(S2,third_party_partners) 
    conclusions:
      - equivalentScope(S1,S2)

  # smallerOrEqualScope Rules

  - id: smallerOrEqualScope1   # equal scopes
    variables: [S1,S2,C]
    premises:
      - resultScope(S1,C) 
      - resultScope(S2,C)
    conclusions:
      - smallerOrEqualScope(S1,S2)

  - id: smallerOrEqualScope2 # delete duplicates
    variables: [S1,S2]
    premises:
      - smallerOrEqualScope(S1,S2)
    deletions:
<<<<<<< HEAD
       - smallerOrEqualScope(S1,S2)
=======
      - smallerOrEqualScope(S1,S2)
>>>>>>> dbe197aa
    conclusions:
      - true

  - id: smallerOrEqualScope3  # transitivity
    variables: [S1,S2,S3]
    premises:
      - smallerOrEqualScope(S1,S2) 
      - smallerOrEqualScope(S2,S3)
    conclusions:
      - smallerOrEqualScope(S1,S3)

  - id: smallerOrEqualScope4
    variables: [S1,S2,P1,P2]
    premises:
      - resultScope(S1,P1)
      - resultScope(S2,P2)
      - lesserScope(P1,P2)
    conclusions:
      - smallerOrEqualScope(S1,S2)

  # lesserScope Rules

  - id: lesserScope1
    conclusions:
      - lesserScope(capability,service)
      - lesserScope(service,services_agreement)
      - lesserScope(services_agreement,csp_services)
      - lesserScope(csp_services,csp_products)

  # compatiblePurpose Rules

  - id: compatiblePurposeDuplicates
    variables: [S1,S2]
    premises:
      - compatiblePurpose(S1,S2)
<<<<<<< HEAD
    deletions: 
=======
    deletions:
>>>>>>> dbe197aa
      - compatiblePurpose(S1,S2)
    conclusions:
      - true
 
  # - id: compatiblePurpose0  # default rule
  #   weight:
  #     constant: 0.1 
  #   variables: [S1,S2]
  #   premises:
  #     - dataUseStatement(S1)
  #     - dataUseStatement(S2)
  #   conclusions:
  #     - notCompatiblePurpose(S1,S2)

  - id: compatiblePurpose1
    variables: [S1,S2,A]
    premises:
      - action(S1,A)
      - action(S2,A)
      - equivalentScope(S1,S2)
    conclusions:
      - compatiblePurpose(S1,S2)

  - id: compatiblePurpose2
    variables: [S1,S2]
    premises:
      - action(S1,provide)
      - action(S2,improve)
      - smallerOrEqualScope(S2,csp_products)
    conclusions:
      - compatiblePurpose(S1,S2)

  - id: compatiblePurpose3
    variables: [S1,S2]
    premises:
      - action(S1,provide)
      - action(S2,upgrades)
      - equivalentScope(S1,S2)
    conclusions:
      - compatiblePurpose(S1,S2)

  - id: compatiblePurpose4
    variables: [S1,S2]
    premises:
      - action(S1,provide)
      - action(S2,market_advertise_promote)
      - equivalentScope(S1,S2)
    conclusions:
      - compatiblePurpose(S1,S2)

  - id: compatiblePurpose5
    variables: [S1,S2]
    premises:
      - action(S1,improve)
      - action(S2,improve)
      - smallerOrEqualScope(S2,csp_products)
    conclusions:
      - compatiblePurpose(S1,S2)

  - id: compatiblePurpose6
    variables: [S1,S2]
    premises:
      - action(S1,personalize)
      - action(S2,personalize)
      - smallerOrEqualScope(S2,services_agreement)
    conclusions:
      - compatiblePurpose(S1,S2)

  - id: compatiblePurpose7
    variables: [S1,S2]
    premises:
      - action(S1,personalize)
      - action(S2,market_advertise_promote)
      - smallerOrEqualScope(S2,services_agreement)
    conclusions:
      - compatiblePurpose(S1,S2)

  - id: compatiblePurpose8
    variables: [S1,S2]
    premises:
      - action(S1,upgrades)
      - action(S2,upgrades)
      - smallerOrEqualScope(S2,services_agreement)
    conclusions:
      - compatiblePurpose(S1,S2)   
            
      
  # consentRequired Rules

  - id: consentRequired0  # remove duplicate consentRequired statements
    variables: [S1]
    premises:
      - consentRequired(S1)
    deletions:
      - consentRequired(S1)
    conclusions:
      - true

  - id: consentRequired1 # remove duplicate notConsentRequired statements
    variables: [S1]
    premises:
      - notConsentRequired(S1)
    deletions: 
      - notConsentRequired(S1)
<<<<<<< HEAD
    conclusions:      
=======
    conclusions:
>>>>>>> dbe197aa
      - true

  - id: consentRequired2  # default rule
    weight:
      constant: 0.1
    variables: [S]
    premises:
      - dataUseStatement(S)
    conclusions:
      - consentRequired(S)

  # - id: consentRequired3 
  #   variables: [S]
  #   premises:
  #     - pii(S)
  #     - notLi(S)
  #   conclusions:
  #     - consentRequired(S)
      
  - id: consentRequired3
    variables: [S]
    premises:
      - notPii(S)
    conclusions:
      - notConsentRequired(S)

  - id: consentRequired4
    variables: [S]
    premises:
      - pii(S)
      - li(S)
    conclusions:
      - notConsentRequired(S)

  # Note that consentRequired5 and consentRequired6 can lead
  # to rebuttals (arguments pro and con)
  
  - id: consentRequired5
    variables: [S1,S2]
    premises:
      - pii(S1)
      - pii(S2)
      - li(S2)
      - compatiblePurpose(S1,S2)
    conclusions:
      - notConsentRequired(S1)
       
  # - id: consentRequired6
  #   variables: [S1,S2]
  #   premises:
  #     - pii(S1)
  #     - consentRequired(S2)
  #     - compatiblePurpose(S1,S2)
  #   conclusions:
  #     - consentRequired(S1)
<|MERGE_RESOLUTION|>--- conflicted
+++ resolved
@@ -601,11 +601,7 @@
     premises:
       - smallerOrEqualScope(S1,S2)
     deletions:
-<<<<<<< HEAD
-       - smallerOrEqualScope(S1,S2)
-=======
       - smallerOrEqualScope(S1,S2)
->>>>>>> dbe197aa
     conclusions:
       - true
 
@@ -641,11 +637,7 @@
     variables: [S1,S2]
     premises:
       - compatiblePurpose(S1,S2)
-<<<<<<< HEAD
-    deletions: 
-=======
     deletions:
->>>>>>> dbe197aa
       - compatiblePurpose(S1,S2)
     conclusions:
       - true
@@ -750,11 +742,7 @@
       - notConsentRequired(S1)
     deletions: 
       - notConsentRequired(S1)
-<<<<<<< HEAD
     conclusions:      
-=======
-    conclusions:
->>>>>>> dbe197aa
       - true
 
   - id: consentRequired2  # default rule
